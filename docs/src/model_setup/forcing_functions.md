--- conflicted
+++ resolved
@@ -63,13 +63,8 @@
 
 T_forcing = Forcing(T_forcing_func, parameters=(μ=1, λ=0.5, k=2π, ω=4π))
 
-<<<<<<< HEAD
-grid = RegularRectilinearGrid(size=(1, 1, 1), extent=(1, 1, 1))
+grid = RectilinearGrid(size=(1, 1, 1), extent=(1, 1, 1))
 model = NonhydrostaticModel(grid=grid, forcing=(u=u_forcing, T=T_forcing), buoyancy=SeawaterBuoyancy(), tracers=(:T, :S))
-=======
-grid = RectilinearGrid(size=(1, 1, 1), extent=(1, 1, 1))
-model = NonhydrostaticModel(grid=grid, forcing=(u=u_forcing, T=T_forcing))
->>>>>>> 5573f7ca
 
 model.forcing.T
 
@@ -113,13 +108,8 @@
 
 S_forcing = Forcing(S_forcing_func, parameters=0.01, field_dependencies=:S)
 
-<<<<<<< HEAD
-grid = RegularRectilinearGrid(size=(1, 1, 1), extent=(1, 1, 1))
+grid = RectilinearGrid(size=(1, 1, 1), extent=(1, 1, 1))
 model = NonhydrostaticModel(grid=grid, forcing=(w=w_forcing, S=S_forcing), buoyancy=SeawaterBuoyancy(), tracers=(:T, :S))
-=======
-grid = RectilinearGrid(size=(1, 1, 1), extent=(1, 1, 1))
-model = NonhydrostaticModel(grid=grid, forcing=(w=w_forcing, S=S_forcing))
->>>>>>> 5573f7ca
 
 model.forcing.w
 
