# # [Wind- and convection-driven mixing in an ocean surface boundary layer](@id gpu_example)
#
# This example simulates mixing by three-dimensional turbulence in an ocean surface
# boundary layer driven by atmospheric winds and convection. It demonstrates:
#
#   * How to use the `SeawaterBuoyancy` model for buoyancy with a linear equation of state.
#   * How to use a turbulence closure for large eddy simulation.
#   * How to use a function to impose a boundary condition.
#
# ## Install dependencies
#
# First let's make sure we have all required packages installed.

# ```julia
# using Pkg
# pkg"add Oceananigans, JLD2, Plots"
# ```

# We start by importing all of the packages and functions that we'll need for this
# example.

using Random
using Printf
using Plots
using JLD2

using Oceananigans
<<<<<<< HEAD
using Oceananigans.Utils

using Oceananigans.Grids: nodes
using Oceananigans.Advection: UpwindBiasedFifthOrder
using Oceananigans.OutputWriters: JLD2OutputWriter, FieldSlicer, TimeInterval
=======
using Oceananigans.Units: minute, minutes, hour
>>>>>>> 16aa814b

# ## The grid
#
# We use 32³ grid points with 2 m grid spacing in the horizontal and
# 1 m spacing in the vertical,

grid = RegularRectilinearGrid(size=(32, 32, 32), extent=(64, 64, 32))

# ## Buoyancy that depends on temperature and salinity
#
# We use the `SeawaterBuoyancy` model with a linear equation of state,

buoyancy = SeawaterBuoyancy(equation_of_state=LinearEquationOfState(α=2e-4, β=8e-4))

# where $α$ and $β$ are the thermal expansion and haline contraction
# coefficients for temperature and salinity.
#
# ## Boundary conditions
#
# We calculate the surface temperature flux associated with surface heating of
# 200 W m⁻², reference density `ρ`, and heat capacity `cᴾ`,

Qʰ = 200  # W m⁻², surface _heat_ flux
ρₒ = 1026 # kg m⁻³, average density at the surface of the world ocean
cᴾ = 3991 # J K⁻¹ s⁻¹, typical heat capacity for seawater

Qᵀ = Qʰ / (ρₒ * cᴾ) # K m⁻¹ s⁻¹, surface _temperature_ flux

# Finally, we impose a temperature gradient `dTdz` both initially and at the
# bottom of the domain, culminating in the boundary conditions on temperature,

dTdz = 0.01 # K m⁻¹

T_bcs = TracerBoundaryConditions(grid,
                                 top = BoundaryCondition(Flux, Qᵀ),
                                 bottom = BoundaryCondition(Gradient, dTdz))

# Note that a positive temperature flux at the surface of the ocean
# implies cooling. This is because a positive temperature flux implies
# that temperature is fluxed upwards, out of the ocean.
#
# For the velocity field, we imagine a wind blowing over the ocean surface
# with an average velocity at 10 meters `u₁₀`, and use a drag coefficient `cᴰ`
# to estimate the kinematic stress (that is, stress divided by density) exerted
# by the wind on the ocean:

u₁₀ = 10     # m s⁻¹, average wind velocity 10 meters above the ocean
cᴰ = 2.5e-3  # dimensionless drag coefficient
ρₐ = 1.225   # kg m⁻³, average density of air at sea-level

Qᵘ = - ρₐ / ρₒ * cᴰ * u₁₀ * abs(u₁₀) # m² s⁻²

# The boundary conditions on `u` are thus

u_bcs = UVelocityBoundaryConditions(grid, top = BoundaryCondition(Flux, Qᵘ))

# For salinity, `S`, we impose an evaporative flux of the form

@inline Qˢ(x, y, t, S, evaporation_rate) = - evaporation_rate * S
nothing # hide

# where `S` is salinity. We use an evporation rate of 1 millimeter per hour,

evaporation_rate = 1e-3 / hour

# We build the `Flux` evaporation `BoundaryCondition` with the function `Qˢ`,
# indicating that `Qˢ` depends on salinity `S` and passing
# the parameter `evaporation_rate`,

evaporation_bc = BoundaryCondition(Flux, Qˢ, field_dependencies=:S, parameters=evaporation_rate)

# The full salinity boundary conditions are

S_bcs = TracerBoundaryConditions(grid, top=evaporation_bc)

# ## Model instantiation
#
# We fill in the final details of the model here: upwind-biased 5th-order
# advection for momentum and tracers, 3rd-order Runge-Kutta time-stepping,
# Coriolis forces, and the `AnisotropicMinimumDissipation` closure
# for large eddy simulation to model the effect of turbulent motions at
# scales smaller than the grid scale that we cannot explicitly resolve.

model = IncompressibleModel(architecture = CPU(),
                            advection = UpwindBiasedFifthOrder(),
                            timestepper = :RungeKutta3,
                            grid = grid,
                            coriolis = FPlane(f=1e-4),
                            buoyancy = buoyancy,
                            closure = AnisotropicMinimumDissipation(),
                            boundary_conditions = (u=u_bcs, T=T_bcs, S=S_bcs))

# Notes:
#
# * To use the Smagorinsky-Lilly turbulence closure (with a constant model coefficient) rather than
#   `AnisotropicMinimumDissipation`, use `closure = ConstantSmagorinsky()` in the model constructor.
#
# * To change the `architecture` to `GPU`, replace `architecture = CPU()` with
#   `architecture = GPU()``

# ## Initial conditions
#
# Our initial condition for temperature consists of a linear stratification superposed with
# random noise damped at the walls, while our initial condition for velocity consists
# only of random noise.

## Random noise damped at top and bottom
Ξ(z) = randn() * z / model.grid.Lz * (1 + z / model.grid.Lz) # noise

## Temperature initial condition: a stable density gradient with random noise superposed.
Tᵢ(x, y, z) = 20 + dTdz * z + dTdz * model.grid.Lz * 1e-6 * Ξ(z)

## Velocity initial condition: random noise scaled by the friction velocity.
uᵢ(x, y, z) = sqrt(abs(Qᵘ)) * 1e-3 * Ξ(z)

## `set!` the `model` fields using functions or constants:
set!(model, u=uᵢ, w=uᵢ, T=Tᵢ, S=35)

# ## Setting up a simulation
#
# We first build a `TimeStepWizard` to ensure stable time-stepping
# with a Courant-Freidrichs-Lewy (CFL) number of 1.0.

wizard = TimeStepWizard(cfl=1.0, Δt=10.0, max_change=1.1, max_Δt=1minute)

# Nice progress messaging is helpful:

start_time = time_ns() # so we can print the total elapsed wall time

## Print a progress message
progress_message(sim) =
    @printf("i: %04d, t: %s, Δt: %s, wmax = %.1e ms⁻¹, wall time: %s\n",
            sim.model.clock.iteration, prettytime(model.clock.time),
            prettytime(wizard.Δt), maximum(abs, sim.model.velocities.w),
            prettytime((time_ns() - start_time) * 1e-9))

# We then set up the simulation:

simulation = Simulation(model, Δt=wizard, stop_time=40minutes, iteration_interval=10,
                        progress=progress_message)

# ## Output
#
# We use the `JLD2OutputWriter` to save ``x, z`` slices of the velocity fields,
# tracer fields, and eddy diffusivities. The `prefix` keyword argument
# to `JLD2OutputWriter` indicates that output will be saved in
# `ocean_wind_mixing_and_convection.jld2`.

## Create a NamedTuple with eddy viscosity
eddy_viscosity = (νₑ = model.diffusivities.νₑ,)

simulation.output_writers[:slices] =
    JLD2OutputWriter(model, merge(model.velocities, model.tracers, eddy_viscosity),
                           prefix = "ocean_wind_mixing_and_convection",
                     field_slicer = FieldSlicer(j=Int(grid.Ny/2)),
                         schedule = TimeInterval(1minute),
                            force = true)

# We're ready:

run!(simulation)

# ## Turbulence visualization
#
# We animate the data saved in `ocean_wind_mixing_and_convection.jld2`.
# We prepare for animating the flow by creating coordinate arrays,
# opening the file, building a vector of the iterations that we saved
# data at, and defining functions for computing colorbar limits:

## Coordinate arrays
xw, yw, zw = nodes(model.velocities.w)
xT, yT, zT = nodes(model.tracers.T)

## Open the file with our data
file = jldopen(simulation.output_writers[:slices].filepath)

## Extract a vector of iterations
iterations = parse.(Int, keys(file["timeseries/t"]))

""" Returns colorbar levels equispaced between `(-clim, clim)` and encompassing the extrema of `c`. """
function divergent_levels(c, clim, nlevels=21)
    cmax = maximum(abs, c)
    levels = clim > cmax ? range(-clim, stop=clim, length=nlevels) : range(-cmax, stop=cmax, length=nlevels)
    return (levels[1], levels[end]), levels
end

""" Returns colorbar levels equispaced between `clims` and encompassing the extrema of `c`."""
function sequential_levels(c, clims, nlevels=20)
    levels = range(clims[1], stop=clims[2], length=nlevels)
    cmin, cmax = minimum(c), maximum(c)
    cmin < clims[1] && (levels = vcat([cmin], levels))
    cmax > clims[2] && (levels = vcat(levels, [cmax]))
    return clims, levels
end

# We start the animation at `t = 10minutes` since things are pretty boring till then:

times = [file["timeseries/t/$iter"] for iter in iterations]
intro = searchsortedfirst(times, 10minutes)

anim = @animate for (i, iter) in enumerate(iterations[intro:end])

    @info "Drawing frame $i from iteration $iter..."

    t = file["timeseries/t/$iter"]
    w = file["timeseries/w/$iter"][:, 1, :]
    T = file["timeseries/T/$iter"][:, 1, :]
    S = file["timeseries/S/$iter"][:, 1, :]
    νₑ = file["timeseries/νₑ/$iter"][:, 1, :]

    wlims, wlevels = divergent_levels(w, 2e-2)
    Tlims, Tlevels = sequential_levels(T, (19.7, 19.99))
    Slims, Slevels = sequential_levels(S, (35, 35.005))
    νlims, νlevels = sequential_levels(νₑ, (1e-6, 5e-3))

    kwargs = (linewidth=0, xlabel="x (m)", ylabel="z (m)", aspectratio=1,
              xlims=(0, grid.Lx), ylims=(-grid.Lz, 0))

    w_plot = contourf(xw, zw, w'; color=:balance, clims=wlims, levels=wlevels, kwargs...)
    T_plot = contourf(xT, zT, T'; color=:thermal, clims=Tlims, levels=Tlevels, kwargs...)
    S_plot = contourf(xT, zT, S'; color=:haline,  clims=Slims, levels=Slevels, kwargs...)

    ## We use a heatmap for the eddy viscosity to observe how it varies on the grid scale.
    ν_plot = heatmap(xT, zT, νₑ'; color=:thermal, clims=νlims, levels=νlevels, kwargs...)

    w_title = @sprintf("vertical velocity (m s⁻¹), t = %s", prettytime(t))
    T_title = "temperature (ᵒC)"
    S_title = "salinity (g kg⁻¹)"
    ν_title = "eddy viscosity (m² s⁻¹)"

    ## Arrange the plots side-by-side.
    plot(w_plot, T_plot, S_plot, ν_plot, layout=(2, 2), size=(1200, 600),
         title=[w_title T_title S_title ν_title])

    iter == iterations[end] && close(file)
end

mp4(anim, "ocean_wind_mixing_and_convection.mp4", fps = 8) # hide<|MERGE_RESOLUTION|>--- conflicted
+++ resolved
@@ -25,15 +25,7 @@
 using JLD2
 
 using Oceananigans
-<<<<<<< HEAD
-using Oceananigans.Utils
-
-using Oceananigans.Grids: nodes
-using Oceananigans.Advection: UpwindBiasedFifthOrder
-using Oceananigans.OutputWriters: JLD2OutputWriter, FieldSlicer, TimeInterval
-=======
 using Oceananigans.Units: minute, minutes, hour
->>>>>>> 16aa814b
 
 # ## The grid
 #
