ENV["GKSwstype"] = "100"

using Printf
using Statistics
using Random
using JLD2

using Oceananigans
using Oceananigans.Units
using Oceananigans.Models.HydrostaticFreeSurfaceModels: fields
using Oceananigans.TurbulenceClosures: VerticallyImplicitTimeDiscretization

filename = "baroclinic_adjustment"

# Architecture
architecture  = GPU()

# Domain
Lx = 4000kilometers  # east-west extent [m]
Ly = 1000kilometers  # north-south extent [m]
Lz = 1kilometers     # depth [m]

Nx = 512
Ny = 128
Nz = 40

<<<<<<< HEAD
Nx = 64*2  #  * 2
Ny = 128*2  #  * 2
Nz = 8*4 # * 4

s = 1.2 # stretching factor
z_faces(k) = - Lz * (1 - tanh(s * (k - 1) / Nz) / tanh(s))

arch = GPU()

if stretched_grid
    println("using a stretched grid")
    grid = RectilinearGrid(arch,
                               topology = (Periodic, Bounded, Bounded),
                                   size = (Nx, Ny, Nz),
                                   halo = (3, 3, 3),
                                      x = (0, Lx),
                                      y = (0, Ly),
                                      z = z_faces)
else
    println("using a regular grid")
    grid = RectilinearGrid(arch, 
                        topology=(Periodic, Bounded, Bounded), 
                            size=(Nx, Ny, Nz), 
                              x=(0, Lx), y=(0, Ly), z=(-Lz, 0),
                            halo = (3,3,3))

end

#####
##### Coriolis
#####
=======
save_fields_interval = 1day
stop_time = 80days
Δt₀ = 5minutes
>>>>>>> 3c86d8f3

# We choose a regular grid though because of numerical issues that yet need to be resolved
grid = RectilinearGrid(architecture = architecture,
                       topology = (Periodic, Bounded, Bounded), 
                       size = (Nx, Ny, Nz), 
                       x = (0, Lx),
                       y = (-Ly/2, Ly/2),
                       z = (-Lz, 0),
                       halo = (3, 3, 3))

coriolis = BetaPlane(latitude = -45)

Δx, Δy, Δz = Lx/Nx, Ly/Ny, Lz/Nz

𝒜 = Δz/Δy   # Grid cell aspect ratio.

κh = 0.1    # [m² s⁻¹] horizontal diffusivity
νh = 0.1    # [m² s⁻¹] horizontal viscosity
κz = 𝒜 * κh # [m² s⁻¹] vertical diffusivity
νz = 𝒜 * νh # [m² s⁻¹] vertical viscosity

diffusive_closure = AnisotropicDiffusivity(νh = νh,
                                           νz = νz,
                                           κh = κh,
                                           κz = κz,
					                       time_discretization = VerticallyImplicitTimeDiscretization())

convective_adjustment = ConvectiveAdjustmentVerticalDiffusivity(convective_κz = 1.0,
                                                                convective_νz = 0.0)

#####
##### Model building
#####

@info "Building a model..."

closures = (diffusive_closure, convective_adjustment)

<<<<<<< HEAD
if hydrostatic
    println("Constructing hydrostatic model")
    if implicit_free_surface
        # free_surface = ImplicitFreeSurface()
        free_surface = ImplicitFreeSurface(solver_method=:PreconditionedConjugateGradient, maximum_iterations = 10)
    else
        free_surface = ExplicitFreeSurface(gravitational_acceleration = 0.01)
    end
    model = HydrostaticFreeSurfaceModel(grid = grid,
                                        coriolis = coriolis,
                                        buoyancy = BuoyancyTracer(),
                                        closure = closures,
                                        tracers = :b,
                                        momentum_advection = WENO5(),
                                        tracer_advection = WENO5(),
                                        free_surface = free_surface,
                                        )
else
    println("Constructing nonhydrostatic model")
    model = NonhydrostaticModel(
                   grid = grid,
               coriolis = coriolis,
               buoyancy = BuoyancyTracer(),
                closure = closures,
                tracers = :b,
              advection = WENO5(),
)
end
=======
model = HydrostaticFreeSurfaceModel(architecture = architecture,
                                    grid = grid,
                                    coriolis = coriolis,
                                    buoyancy = BuoyancyTracer(),
                                    closure = closures,
                                    tracers = (:b, :c),
                                    momentum_advection = WENO5(),
                                    tracer_advection = WENO5(),
                                    free_surface = ImplicitFreeSurface())
>>>>>>> 3c86d8f3

@info "Built $model."

#####
##### Initial conditions
#####

"""
Linear ramp from 0 to 1 between -Δy/2 and +Δy/2.

For example:

y < y₀           => ramp = 0
y₀ < y < y₀ + Δy => ramp = y / Δy
y > y₀ + Δy      => ramp = 1
"""
ramp(y, Δy) = min(max(0, y/Δy + 1/2), 1)

# Parameters
N² = 4e-6 # [s⁻²] buoyancy frequency / stratification
M² = 8e-8 # [s⁻²] horizontal buoyancy gradient

Δy = 50kilometers
Δz = 100

Δc = 2Δy
Δb = Δy * M²
ϵb = 1e-2 * Δb # noise amplitude

bᵢ(x, y, z) = N² * z + Δb * ramp(y, Δy) + ϵb * randn()
cᵢ(x, y, z) = exp(-y^2 / 2Δc^2) * exp(-(z + Lz/4)^2 / 2Δz^2)

set!(model, b=bᵢ, c=cᵢ)

#####
##### Simulation building
#####

simulation = Simulation(model, Δt=Δt₀, stop_time=stop_time)

# add timestep wizard callback
wizard = TimeStepWizard(cfl=0.2, max_change=1.1, max_Δt=20minutes)
simulation.callbacks[:wizard] = Callback(wizard, IterationInterval(20))

# add progress callback
wall_clock = [time_ns()]

function print_progress(sim)
    @printf("[%05.2f%%] i: %d, t: %s, wall time: %s, max(u): (%6.3e, %6.3e, %6.3e) m/s, next Δt: %s\n",
            100 * (sim.model.clock.time / sim.stop_time),
            sim.model.clock.iteration,
            prettytime(sim.model.clock.time),
            prettytime(1e-9 * (time_ns() - wall_clock[1])),
            maximum(abs, sim.model.velocities.u),
            maximum(abs, sim.model.velocities.v),
            maximum(abs, sim.model.velocities.w),
            prettytime(sim.Δt))

    wall_clock[1] = time_ns()
    
    return nothing
end

simulation.callbacks[:print_progress] = Callback(print_progress, IterationInterval(20))


slicers = (west = FieldSlicer(i=1),
           east = FieldSlicer(i=grid.Nx),
           south = FieldSlicer(j=1),
           north = FieldSlicer(j=grid.Ny),
           bottom = FieldSlicer(k=1),
           top = FieldSlicer(k=grid.Nz))

for side in keys(slicers)
    field_slicer = slicers[side]

    simulation.output_writers[side] = JLD2OutputWriter(model, fields(model),
                                                       schedule = TimeInterval(save_fields_interval),
                                                       field_slicer = field_slicer,
                                                       prefix = filename * "_$(side)_slice",
                                                       force = true)
end

simulation.output_writers[:fields] = JLD2OutputWriter(model, fields(model),
                                                      schedule = TimeInterval(save_fields_interval),
                                                      field_slicer = nothing,
                                                      prefix = filename * "_fields",
                                                      force = true)

B = AveragedField(model.tracers.b, dims=1)
C = AveragedField(model.tracers.c, dims=1)
U = AveragedField(model.velocities.u, dims=1)
V = AveragedField(model.velocities.v, dims=1)
W = AveragedField(model.velocities.w, dims=1)

simulation.output_writers[:zonal] = JLD2OutputWriter(model, (b=B, c=C, u=U, v=V, w=W),
                                                     schedule = TimeInterval(save_fields_interval),
                                                     prefix = filename * "_zonal_average",
                                                     force = true)

@info "Running the simulation..."

try
    run!(simulation, pickup=false)
catch err
    @info "run! threw an error! The error message is"
    showerror(stdout, err)
end

@info "Simulation completed in " * prettytime(simulation.run_time)

#####
##### Visualize
#####

using CairoMakie

fig = Figure(resolution = (1400, 700))
ax_b = fig[1:5, 1] = LScene(fig)
ax_c = fig[1:5, 2] = LScene(fig)

# Extract surfaces on all 6 boundaries
iter = Node(0)
sides = keys(slicers)

zonal_file = jldopen(filename * "_zonal_average.jld2")
slice_files = NamedTuple(side => jldopen(filename * "_$(side)_slice.jld2") for side in sides)

grid = slice_files[1]["serialized/grid"]

# Build coordinates, rescaling the vertical coordinate
x, y, z = nodes((Center, Center, Center), grid)

yscale = 3
zscale = 800
z = z .* zscale
y = y .* yscale

zonal_slice_displacement = 1.35

#####
##### Plot buoyancy...
#####

b_slices = (
      west = @lift(Array(slice_files.west["timeseries/b/"   * string($iter)][1, :, :])),
      east = @lift(Array(slice_files.east["timeseries/b/"   * string($iter)][1, :, :])),
     south = @lift(Array(slice_files.south["timeseries/b/"  * string($iter)][:, 1, :])),
     north = @lift(Array(slice_files.north["timeseries/b/"  * string($iter)][:, 1, :])),
    bottom = @lift(Array(slice_files.bottom["timeseries/b/" * string($iter)][:, :, 1])),
       top = @lift(Array(slice_files.top["timeseries/b/"    * string($iter)][:, :, 1]))
)

clims_b = @lift extrema(slice_files.top["timeseries/b/" * string($iter)][:])
kwargs_b = (colorrange=clims_b, colormap=:balance, show_axis=false)

surface!(ax_b, y, z, b_slices.west;   transformation = (:yz, x[1]),   kwargs_b...)
surface!(ax_b, y, z, b_slices.east;   transformation = (:yz, x[end]), kwargs_b...)
surface!(ax_b, x, z, b_slices.south;  transformation = (:xz, y[1]),   kwargs_b...)
surface!(ax_b, x, z, b_slices.north;  transformation = (:xz, y[end]), kwargs_b...)
surface!(ax_b, x, y, b_slices.bottom; transformation = (:xy, z[1]),   kwargs_b...)
surface!(ax_b, x, y, b_slices.top;    transformation = (:xy, z[end]), kwargs_b...)

b_avg = @lift zonal_file["timeseries/b/" * string($iter)][1, :, :]
u_avg = @lift zonal_file["timeseries/u/" * string($iter)][1, :, :]

clims_u = @lift extrema(zonal_file["timeseries/u/" * string($iter)][1, :, :])

contour!(ax_b, y, z, b_avg; levels = 25, linewidth=2, color=:black, transformation = (:yz, zonal_slice_displacement * x[end]), show_axis=false)
surface!(ax_b, y, z, u_avg; transformation = (:yz, zonal_slice_displacement * x[end]), colorrange=clims_u, colormap=:balance)

rotate_cam!(ax_b.scene, (π/24, -π/6, 0))

#####
##### Plot tracer...
#####

c_slices = (
      west = @lift(Array(slice_files.west["timeseries/c/"   * string($iter)][1, :, :])),
      east = @lift(Array(slice_files.east["timeseries/c/"   * string($iter)][1, :, :])),
     south = @lift(Array(slice_files.south["timeseries/c/"  * string($iter)][:, 1, :])),
     north = @lift(Array(slice_files.north["timeseries/c/"  * string($iter)][:, 1, :])),
    bottom = @lift(Array(slice_files.bottom["timeseries/c/" * string($iter)][:, :, 1])),
       top = @lift(Array(slice_files.top["timeseries/c/"    * string($iter)][:, :, 1]))
)

clims_c = @lift extrema(slice_files.top["timeseries/c/" * string($iter)][:])
clims_c = (0, 0.5)
kwargs_c = (colorrange=clims_c, colormap=:deep, show_axis=false)

surface!(ax_c, y, z, c_slices.west;   transformation = (:yz, x[1]),   kwargs_c...)
surface!(ax_c, y, z, c_slices.east;   transformation = (:yz, x[end]), kwargs_c...)
surface!(ax_c, x, z, c_slices.south;  transformation = (:xz, y[1]),   kwargs_c...)
surface!(ax_c, x, z, c_slices.north;  transformation = (:xz, y[end]), kwargs_c...)
surface!(ax_c, x, y, c_slices.bottom; transformation = (:xy, z[1]),   kwargs_c...)
surface!(ax_c, x, y, c_slices.top;    transformation = (:xy, z[end]), kwargs_c...)

b_avg = @lift zonal_file["timeseries/b/" * string($iter)][1, :, :]
c_avg = @lift zonal_file["timeseries/c/" * string($iter)][1, :, :]

contour!(ax_c, y, z, b_avg; levels = 25, linewidth=2, color=:black, transformation = (:yz, zonal_slice_displacement * x[end]), show_axis=false)
surface!(ax_c, y, z, c_avg; transformation = (:yz, zonal_slice_displacement * x[end]), colorrange=clims_c, colormap=:deep)

rotate_cam!(ax_c.scene, (π/24, -π/6, 0))

#####
##### Make title and animate
#####

title = @lift(string("Buoyancy and tracer concentration at t = ",
                     prettytime(slice_files[1]["timeseries/t/" * string($iter)])))

fig[0, :] = Label(fig, title, textsize=30)


iterations = parse.(Int, keys(slice_files[1]["timeseries/t"]))

record(fig, filename * ".mp4", iterations, framerate=8) do i
    @info "Plotting iteration $i of $(iterations[end])..."
    iter[] = i
end

display(fig)

for file in slice_files
    close(file)
end

close(zonal_file)<|MERGE_RESOLUTION|>--- conflicted
+++ resolved
@@ -24,46 +24,12 @@
 Ny = 128
 Nz = 40
 
-<<<<<<< HEAD
-Nx = 64*2  #  * 2
-Ny = 128*2  #  * 2
-Nz = 8*4 # * 4
-
-s = 1.2 # stretching factor
-z_faces(k) = - Lz * (1 - tanh(s * (k - 1) / Nz) / tanh(s))
-
-arch = GPU()
-
-if stretched_grid
-    println("using a stretched grid")
-    grid = RectilinearGrid(arch,
-                               topology = (Periodic, Bounded, Bounded),
-                                   size = (Nx, Ny, Nz),
-                                   halo = (3, 3, 3),
-                                      x = (0, Lx),
-                                      y = (0, Ly),
-                                      z = z_faces)
-else
-    println("using a regular grid")
-    grid = RectilinearGrid(arch, 
-                        topology=(Periodic, Bounded, Bounded), 
-                            size=(Nx, Ny, Nz), 
-                              x=(0, Lx), y=(0, Ly), z=(-Lz, 0),
-                            halo = (3,3,3))
-
-end
-
-#####
-##### Coriolis
-#####
-=======
 save_fields_interval = 1day
 stop_time = 80days
 Δt₀ = 5minutes
->>>>>>> 3c86d8f3
 
 # We choose a regular grid though because of numerical issues that yet need to be resolved
-grid = RectilinearGrid(architecture = architecture,
+grid = RectilinearGrid(architecture,
                        topology = (Periodic, Bounded, Bounded), 
                        size = (Nx, Ny, Nz), 
                        x = (0, Lx),
@@ -99,38 +65,7 @@
 
 closures = (diffusive_closure, convective_adjustment)
 
-<<<<<<< HEAD
-if hydrostatic
-    println("Constructing hydrostatic model")
-    if implicit_free_surface
-        # free_surface = ImplicitFreeSurface()
-        free_surface = ImplicitFreeSurface(solver_method=:PreconditionedConjugateGradient, maximum_iterations = 10)
-    else
-        free_surface = ExplicitFreeSurface(gravitational_acceleration = 0.01)
-    end
-    model = HydrostaticFreeSurfaceModel(grid = grid,
-                                        coriolis = coriolis,
-                                        buoyancy = BuoyancyTracer(),
-                                        closure = closures,
-                                        tracers = :b,
-                                        momentum_advection = WENO5(),
-                                        tracer_advection = WENO5(),
-                                        free_surface = free_surface,
-                                        )
-else
-    println("Constructing nonhydrostatic model")
-    model = NonhydrostaticModel(
-                   grid = grid,
-               coriolis = coriolis,
-               buoyancy = BuoyancyTracer(),
-                closure = closures,
-                tracers = :b,
-              advection = WENO5(),
-)
-end
-=======
-model = HydrostaticFreeSurfaceModel(architecture = architecture,
-                                    grid = grid,
+model = HydrostaticFreeSurfaceModel(grid = grid,
                                     coriolis = coriolis,
                                     buoyancy = BuoyancyTracer(),
                                     closure = closures,
@@ -138,7 +73,6 @@
                                     momentum_advection = WENO5(),
                                     tracer_advection = WENO5(),
                                     free_surface = ImplicitFreeSurface())
->>>>>>> 3c86d8f3
 
 @info "Built $model."
 
