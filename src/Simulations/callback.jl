--- conflicted
+++ resolved
@@ -1,9 +1,6 @@
 using Oceananigans.Utils: prettysummary
-<<<<<<< HEAD
 using Oceananigans.OutputWriters: WindowedTimeAverage, advance_time_average!
-=======
 using Oceananigans: TimeStepCallsite, TendencyCallsite, UpdateStateCallsite
->>>>>>> 6eab505b
 
 struct Callback{P, F, S, CS}
     func :: F
