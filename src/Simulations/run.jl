using Oceananigans.Utils: initialize_schedule!
<<<<<<< HEAD
using Oceananigans.OutputWriters: WindowedTimeAverage, checkpoint_superprefix
using Oceananigans.TimeSteppers: QuasiAdamsBashforth2TimeStepper, RungeKutta3TimeStepper
=======
using Oceananigans.OutputWriters: WindowedTimeAverage
using Oceananigans.TimeSteppers: QuasiAdamsBashforth2TimeStepper, RungeKutta3TimeStepper, update_state!
>>>>>>> e1026b08

import Oceananigans.OutputWriters: checkpoint_path

# Simulations are for running

function stop(sim)
    time_before = time()

    for sc in sim.stop_criteria
        if sc(sim)
            time_after = time()
            sim.run_time += time_after - time_before
            return true
        end
    end

    time_after = time()
    sim.run_time += time_after - time_before

    return false
end

function iteration_limit_exceeded(sim)
    if sim.model.clock.iteration >= sim.stop_iteration
          @info "Simulation is stopping. Model iteration $(sim.model.clock.iteration) " *
                "has hit or exceeded simulation stop iteration $(sim.stop_iteration)."
          return true
    end
    return false
end

function stop_time_exceeded(sim)
    if sim.model.clock.time >= sim.stop_time
          @info "Simulation is stopping. Model time $(prettytime(sim.model.clock.time)) " *
                "has hit or exceeded simulation stop time $(prettytime(sim.stop_time))."
          return true
    end
    return false
end

function wall_time_limit_exceeded(sim)
    if sim.run_time >= sim.wall_time_limit
          @info "Simulation is stopping. Simulation run time $(prettytime(sim.run_time)) " *
                "has hit or exceeded simulation wall time limit $(prettytime(sim.wall_time_limit))."
          return true
    end
    return false
end

add_dependency!(diagnostics, output) = nothing # fallback
add_dependency!(diags, wta::WindowedTimeAverage) = wta ∈ values(diags) || push!(diags, wta)

add_dependencies!(diags, writer) = [add_dependency!(diags, out) for out in values(writer.outputs)]
add_dependencies!(sim, ::Checkpointer) = nothing # Checkpointer does not have "outputs"

get_Δt(Δt) = Δt
get_Δt(wizard::TimeStepWizard) = wizard.Δt
get_Δt(simulation::Simulation) = get_Δt(simulation.Δt)

ab2_or_rk3_time_step!(model::IncompressibleModel{<:QuasiAdamsBashforth2TimeStepper}, Δt; euler) = time_step!(model, Δt, euler=euler)
ab2_or_rk3_time_step!(model::IncompressibleModel{<:RungeKutta3TimeStepper}, Δt; euler) = time_step!(model, Δt)

we_want_to_pickup(pickup::Bool) = pickup
we_want_to_pickup(pickup) = true

"""
    run!(simulation; pickup=false)

Run a `simulation` until one of `simulation.stop_criteria` evaluates `true`.
The simulation will then stop.

# Picking simulations up from a checkpoint

Simulations will be "picked up" from a checkpoint if `pickup` is either `true`, a `String`,
or an `Integer` greater than 0.

Picking up a simulation sets field and tendency data to the specified checkpoint,
leaving all other model properties unchanged.

Possible values for `pickup` are:

    * `pickup=true` will pick a simulation up from the latest checkpoint associated with
      the `Checkpointer` in simulation.output_writers`. 

    * `pickup=iteration::Int` will pick a simulation up from the checkpointed file associated
       with `iteration` and the `Checkpointer` in simulation.output_writers`. 

    * `pickup=filepath::String` will pick a simulation up from checkpointer data in `filepath`.

Note that `pickup=true` and `pickup=iteration` will fail if `simulation.output_writers` contains
more than one checkpointer.
"""
function run!(sim; pickup=false)

    model = sim.model
    clock = model.clock

<<<<<<< HEAD
    if we_want_to_pickup(pickup)
        checkpointers = filter(writer -> writer isa Checkpointer, sim.output_writers)
        set!(model, pickup_filepath(pickup, checkpointers))
    end
=======
    # Conservatively update the model state when run! initiates
    update_state!(model)
>>>>>>> e1026b08

    # Initialization
    for writer in values(sim.output_writers)
        open(writer)
        initialize_schedule!(writer.schedule)
        add_dependencies!(sim.diagnostics, writer) 
    end

    [initialize_schedule!(diag.schedule) for diag in values(sim.diagnostics)]

    while !stop(sim)
        time_before = time()

        # Evaluate all diagnostics, and then write all output at first iteration
        if clock.iteration == 0
            [run_diagnostic!(diag, sim.model) for diag in values(sim.diagnostics)]
            [write_output!(writer, sim.model) for writer in values(sim.output_writers)]
        end

        for n in 1:sim.iteration_interval
            euler = clock.iteration == 0 || (sim.Δt isa TimeStepWizard && n == 1)
            ab2_or_rk3_time_step!(model, get_Δt(sim.Δt), euler=euler)

            # Run diagnostics, then write output
            [  diag.schedule(model) && run_diagnostic!(diag, sim.model) for diag in values(sim.diagnostics)]
            [writer.schedule(model) && write_output!(writer, sim.model) for writer in values(sim.output_writers)]
        end

        sim.progress(sim)

        sim.Δt isa TimeStepWizard && update_Δt!(sim.Δt, model)

        time_after = time()
        sim.run_time += time_after - time_before
    end

    return nothing
end

#####
##### Util for "picking up" a simulation from a checkpoint
#####

""" Returns `filepath`. Shortcut for `run!(simulation, pickup=filepath)`. """
checkpoint_path(filepath::AbstractString, checkpointers) = filepath

function checkpoint_path(pickup, checkpointers)
    length(checkpointers) > 1 && error("Cannot use pickup=true or pickup::Int with multiple checkpointers!")
    return checkpoint_path(pickup, first(checkpointers))
end

"""
    checkpoint_path(pickup::Bool, checkpointer)

For `pickup=true`, parse the filenames in `checkpointer.dir` associated with
`checkpointer.prefix` and return the path to the file whose name contains
the largest iteration.
"""
function checkpoint_path(pickup::Bool, checkpointer::Checkpointer)
    filepaths = glob(checkpoint_superprefix(checkpointer) * "*.jld2", checkpointer.dir)
    filenames = basename.(filepaths)

    # Parse filenames to find latest checkpointed iteration
    leading = length(checkpoint_superprefix(checkpointer))
    trailing = 5 # length(".jld2")
    iterations = map(name -> parse(Int, name[leading+1:end-trailing]), filenames)

    latest_iteration, idx = findmax(iterations)

    return filepaths[idx]
end<|MERGE_RESOLUTION|>--- conflicted
+++ resolved
@@ -1,11 +1,7 @@
 using Oceananigans.Utils: initialize_schedule!
-<<<<<<< HEAD
+
 using Oceananigans.OutputWriters: WindowedTimeAverage, checkpoint_superprefix
-using Oceananigans.TimeSteppers: QuasiAdamsBashforth2TimeStepper, RungeKutta3TimeStepper
-=======
-using Oceananigans.OutputWriters: WindowedTimeAverage
 using Oceananigans.TimeSteppers: QuasiAdamsBashforth2TimeStepper, RungeKutta3TimeStepper, update_state!
->>>>>>> e1026b08
 
 import Oceananigans.OutputWriters: checkpoint_path
 
@@ -103,15 +99,13 @@
     model = sim.model
     clock = model.clock
 
-<<<<<<< HEAD
     if we_want_to_pickup(pickup)
         checkpointers = filter(writer -> writer isa Checkpointer, sim.output_writers)
         set!(model, pickup_filepath(pickup, checkpointers))
     end
-=======
-    # Conservatively update the model state when run! initiates
+
+    # Conservatively initialize the model state
     update_state!(model)
->>>>>>> e1026b08
 
     # Initialization
     for writer in values(sim.output_writers)
