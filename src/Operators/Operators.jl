--- conflicted
+++ resolved
@@ -1,50 +1,46 @@
-module Operators
-
-export
-    Δx, Δy, ΔzF, ΔzC,
-    Δxᶜᶜᵃ, Δxᶠᶜᵃ, Δxᶠᶠᵃ, Δxᶜᶠᵃ,
-    Δyᶜᶜᵃ, Δyᶠᶜᵃ, Δyᶠᶠᵃ, Δyᶜᶠᵃ,
-    Axᵃᵃᶜ, Axᵃᵃᶠ, Axᶠᶜᶜ,
-    Ayᵃᵃᶜ, Ayᵃᵃᶠ, Ayᶜᶠᶜ,
-    Azᵃᵃᵃ, Azᶠᶠᵃ, Azᶜᶜᵃ, Azᶠᶜᵃ, Azᶜᶠᵃ,
-    Vᵃᵃᶜ, Vᵃᵃᶠ, Vᶜᶜᶜ,
-    δxᶜᵃᵃ, δxᶠᵃᵃ, δyᵃᶜᵃ, δyᵃᶠᵃ, δzᵃᵃᶜ, δzᵃᵃᶠ,
-    Ax_ψᵃᵃᶠ, Ax_ψᵃᵃᶜ, Ay_ψᵃᵃᶠ, Ay_ψᵃᵃᶜ, Az_ψᵃᵃᵃ,
-    δᴶxᶜᵃᶜ, δᴶxᶜᵃᶠ, δᴶxᶠᵃᶜ, δᴶxᶠᵃᶠ, δᴶyᵃᶜᶜ, δᴶyᵃᶜᶠ, δᴶyᵃᶠᶜ, δᴶyᵃᶠᶠ, δᴶzᵃᵃᶜ, δᴶzᵃᵃᶠ,
-    ∂xᶜᵃᵃ, ∂xᶠᵃᵃ, ∂yᵃᶜᵃ, ∂yᵃᶠᵃ, ∂zᵃᵃᶜ, ∂zᵃᵃᶠ,
-    ∂xᶜᶜᵃ, ∂xᶠᶠᵃ, ∂xᶠᶜᵃ, ∂xᶜᶠᵃ, ∂yᶜᶜᵃ, ∂yᶠᶠᵃ, ∂yᶠᶜᵃ, ∂yᶜᶠᵃ,
-    ∂²xᶜᵃᵃ, ∂²xᶠᵃᵃ, ∂²yᵃᶜᵃ, ∂²yᵃᶠᵃ, ∂²zᵃᵃᶜ, ∂²zᵃᵃᶠ,
-    ∂⁴xᶜᵃᵃ, ∂⁴xᶠᵃᵃ, ∂⁴yᵃᶜᵃ, ∂⁴yᵃᶠᵃ, ∂⁴zᵃᵃᶜ, ∂⁴zᵃᵃᶠ,
-    ℑxᶜᵃᵃ, ℑxᶠᵃᵃ, ℑyᵃᶜᵃ, ℑyᵃᶠᵃ, ℑzᵃᵃᶜ, ℑzᵃᵃᶠ,
-    ℑᴶxᶜᵃᵃ, ℑᴶxᶠᵃᵃ, ℑᴶyᵃᶜᵃ, ℑᴶyᵃᶠᵃ, ℑᴶzᵃᵃᶜ, ℑᴶzᵃᵃᶠ,
-    ℑxyᶜᶜᵃ, ℑxyᶠᶜᵃ, ℑxyᶠᶠᵃ, ℑxyᶜᶠᵃ, ℑxzᶜᵃᶜ, ℑxzᶠᵃᶜ, ℑxzᶠᵃᶠ, ℑxzᶜᵃᶠ, ℑyzᵃᶜᶜ, ℑyzᵃᶠᶜ, ℑyzᵃᶠᶠ, ℑyzᵃᶜᶠ,
-    ℑxyzᶜᶜᶠ, ℑxyzᶜᶠᶜ, ℑxyzᶠᶜᶜ, ℑxyzᶜᶠᶠ, ℑxyzᶠᶜᶠ, ℑxyzᶠᶠᶜ,
-<<<<<<< HEAD
-    divᶜᶜᶜ, div_xyᶜᶜᵃ, div_xzᶜᵃᶜ, div_yzᵃᶜᶜ,
-=======
-    divᶜᶜᶜ, div_xyᶜᶜᵃ, ζ₃ᶠᶠᵃ,
->>>>>>> 9a59d483
-    ∇², ∇²hᶜᶜᵃ, ∇²hᶠᶜᵃ, ∇²hᶜᶠᵃ, ∇⁴hᶜᶜᵃ, ∇⁴hᶠᶜᵃ, ∇⁴hᶜᶠᵃ
-
-#####
-##### Convinient aliases
-#####
-
-using Oceananigans.Grids: AbstractGrid, RegularCartesianGrid
-using Oceananigans.Grids: VerticallyStretchedCartesianGrid, AbstractRectilinearGrid
-
-const AG  = AbstractGrid
-const ARG = AbstractRectilinearGrid
-const RCG = RegularCartesianGrid
-
-include("areas_and_volumes.jl")
-include("field_metric_products.jl")
-include("difference_operators.jl")
-include("derivative_operators.jl")
-include("interpolation_operators.jl")
-include("divergence_operators.jl")
-include("vorticity_operators.jl")
-include("laplacian_operators.jl")
-include("interpolation_utils.jl")
-
-end
+module Operators
+
+export
+    Δx, Δy, ΔzF, ΔzC,
+    Δxᶜᶜᵃ, Δxᶠᶜᵃ, Δxᶠᶠᵃ, Δxᶜᶠᵃ,
+    Δyᶜᶜᵃ, Δyᶠᶜᵃ, Δyᶠᶠᵃ, Δyᶜᶠᵃ,
+    Axᵃᵃᶜ, Axᵃᵃᶠ, Axᶠᶜᶜ,
+    Ayᵃᵃᶜ, Ayᵃᵃᶠ, Ayᶜᶠᶜ,
+    Azᵃᵃᵃ, Azᶠᶠᵃ, Azᶜᶜᵃ, Azᶠᶜᵃ, Azᶜᶠᵃ,
+    Vᵃᵃᶜ, Vᵃᵃᶠ, Vᶜᶜᶜ,
+    δxᶜᵃᵃ, δxᶠᵃᵃ, δyᵃᶜᵃ, δyᵃᶠᵃ, δzᵃᵃᶜ, δzᵃᵃᶠ,
+    Ax_ψᵃᵃᶠ, Ax_ψᵃᵃᶜ, Ay_ψᵃᵃᶠ, Ay_ψᵃᵃᶜ, Az_ψᵃᵃᵃ,
+    δᴶxᶜᵃᶜ, δᴶxᶜᵃᶠ, δᴶxᶠᵃᶜ, δᴶxᶠᵃᶠ, δᴶyᵃᶜᶜ, δᴶyᵃᶜᶠ, δᴶyᵃᶠᶜ, δᴶyᵃᶠᶠ, δᴶzᵃᵃᶜ, δᴶzᵃᵃᶠ,
+    ∂xᶜᵃᵃ, ∂xᶠᵃᵃ, ∂yᵃᶜᵃ, ∂yᵃᶠᵃ, ∂zᵃᵃᶜ, ∂zᵃᵃᶠ,
+    ∂xᶜᶜᵃ, ∂xᶠᶠᵃ, ∂xᶠᶜᵃ, ∂xᶜᶠᵃ, ∂yᶜᶜᵃ, ∂yᶠᶠᵃ, ∂yᶠᶜᵃ, ∂yᶜᶠᵃ,
+    ∂²xᶜᵃᵃ, ∂²xᶠᵃᵃ, ∂²yᵃᶜᵃ, ∂²yᵃᶠᵃ, ∂²zᵃᵃᶜ, ∂²zᵃᵃᶠ,
+    ∂⁴xᶜᵃᵃ, ∂⁴xᶠᵃᵃ, ∂⁴yᵃᶜᵃ, ∂⁴yᵃᶠᵃ, ∂⁴zᵃᵃᶜ, ∂⁴zᵃᵃᶠ,
+    ℑxᶜᵃᵃ, ℑxᶠᵃᵃ, ℑyᵃᶜᵃ, ℑyᵃᶠᵃ, ℑzᵃᵃᶜ, ℑzᵃᵃᶠ,
+    ℑᴶxᶜᵃᵃ, ℑᴶxᶠᵃᵃ, ℑᴶyᵃᶜᵃ, ℑᴶyᵃᶠᵃ, ℑᴶzᵃᵃᶜ, ℑᴶzᵃᵃᶠ,
+    ℑxyᶜᶜᵃ, ℑxyᶠᶜᵃ, ℑxyᶠᶠᵃ, ℑxyᶜᶠᵃ, ℑxzᶜᵃᶜ, ℑxzᶠᵃᶜ, ℑxzᶠᵃᶠ, ℑxzᶜᵃᶠ, ℑyzᵃᶜᶜ, ℑyzᵃᶠᶜ, ℑyzᵃᶠᶠ, ℑyzᵃᶜᶠ,
+    ℑxyzᶜᶜᶠ, ℑxyzᶜᶠᶜ, ℑxyzᶠᶜᶜ, ℑxyzᶜᶠᶠ, ℑxyzᶠᶜᶠ, ℑxyzᶠᶠᶜ,
+    divᶜᶜᶜ, div_xyᶜᶜᵃ, div_xzᶜᵃᶜ, div_yzᵃᶜᶜ, ζ₃ᶠᶠᵃ,
+    ∇², ∇²hᶜᶜᵃ, ∇²hᶠᶜᵃ, ∇²hᶜᶠᵃ, ∇⁴hᶜᶜᵃ, ∇⁴hᶠᶜᵃ, ∇⁴hᶜᶠᵃ
+
+#####
+##### Convinient aliases
+#####
+
+using Oceananigans.Grids: AbstractGrid, RegularCartesianGrid
+using Oceananigans.Grids: VerticallyStretchedCartesianGrid, AbstractRectilinearGrid
+
+const AG  = AbstractGrid
+const ARG = AbstractRectilinearGrid
+const RCG = RegularCartesianGrid
+
+include("areas_and_volumes.jl")
+include("field_metric_products.jl")
+include("difference_operators.jl")
+include("derivative_operators.jl")
+include("interpolation_operators.jl")
+include("divergence_operators.jl")
+include("vorticity_operators.jl")
+include("laplacian_operators.jl")
+include("interpolation_utils.jl")
+
+end