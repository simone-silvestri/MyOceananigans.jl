--- conflicted
+++ resolved
@@ -93,24 +93,15 @@
         # Hydrostatic regression test
 
         longitude = ((-180, 180), collect(-180:2:180), (-160, 160), collect(-160:2:160))
-<<<<<<< HEAD
-        latitude  = ((-60, 60), collect(-60:2:60))
-        zcoord    = ((-90, 0 ), collect(-90:30:0))
-=======
         latitude  = ((-60, 60),   collect(-60:2:60))
         zcoord    = ((-90, 0) ,   collect(-90:30:0))
->>>>>>> 24e76648
 
         explicit_free_surface = ExplicitFreeSurface(gravitational_acceleration=1.0)
         implicit_free_surface = ImplicitFreeSurface(gravitational_acceleration = 1.0,
                                                    solver_method = :PreconditionedConjugateGradient,
                                                    tolerance = 1e-15)
 
-<<<<<<< HEAD
-        for lat in latitude, lon in longitude, z in zcoord, comp in (true, false)
-=======
         for lon in longitude, lat in latitude, z in zcoord, comp in (true, false)
->>>>>>> 24e76648
 
             lon[1] == -180 ? N = (180, 60, 3) : N = (160, 60, 3)
 
@@ -125,11 +116,7 @@
             for free_surface in [explicit_free_surface, implicit_free_surface]
                                  
                 # GPU + ImplicitFreeSurface + precompute metrics is not compatible at the moment. 
-<<<<<<< HEAD
-                # kernel "uses too much parameter space  (maximum 0x1100 bytes) " error 
-=======
                 # kernel " uses too much parameter space  (maximum 0x1100 bytes) " error 
->>>>>>> 24e76648
                 if !(comp && free_surface isa ImplicitFreeSurface && arch isa GPU) 
 
                     testset_str, info_str = show_hydrostatic_test(grid, free_surface, comp)
