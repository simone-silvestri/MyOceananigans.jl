using
    Oceananigans,
    Oceananigans.Operators,
    Oceananigans.TurbulenceClosures,
    Test,
    Random,
    JLD2,
    Printf,
    Statistics,
    OffsetArrays,
    FFTW

@hascuda using CuArrays

using Statistics: mean
using LinearAlgebra: norm
using GPUifyLoops: @launch, @loop
using NCDatasets: Dataset

using Oceananigans: PoissonSolver, PPN, PNN, solve_poisson_3d!,
<<<<<<< HEAD
                    velocity_div!, 
                    launch_config, datatuples, device, with_tracers,
                    parentdata, fill_halo_regions!, run_diagnostic,
=======
                    velocity_div!, compute_w_from_continuity!,
                    architecture, launch_config, datatuples, device, Face, Cell, with_tracers,
                    interiorparent, interior, fill_halo_regions!, run_diagnostic, location,
>>>>>>> 593b4647
                    TracerFields, buoyancy_frequency_squared, thermal_expansion, haline_contraction, ρ′,
                    RoquetIdealizedNonlinearEquationOfState, required_tracers

import Oceananigans: interior, datatuple

using Oceananigans.TurbulenceClosures

using Oceananigans.TimeSteppers: _compute_w_from_continuity!

using Oceananigans.TurbulenceClosures: ∂x_caa, ∂x_faa, ∂x²_caa, ∂x²_faa,
                                       ∂y_aca, ∂y_afa, ∂y²_aca, ∂y²_afa,
                                       ∂z_aac, ∂z_aaf, ∂z²_aac, ∂z²_aaf,
                                       ▶x_caa, ▶x_faa, ▶y_aca, ▶y_afa,
                                       ▶z_aac, ▶z_aaf

using Oceananigans.AbstractOperations

using Oceananigans.AbstractOperations: Computation, compute!

const seed = 420  # Random seed to use for all pseudorandom number generators.


datatuple(A) = NamedTuple{propertynames(A)}(Array(data(a)) for a in A)

function get_output_tuple(output, iter, tuplename)
    file = jldopen(output.filepath, "r")
    output_tuple = file["timeseries/$tuplename/$iter"]
    close(file)
    return output_tuple
end

float_types = (Float32, Float64)

archs = (CPU(),)
@hascuda archs = (CPU(), GPU())

closures = (
            :ConstantIsotropicDiffusivity,
            :ConstantAnisotropicDiffusivity,
            :SmagorinskyLilly,
            :BlasiusSmagorinsky,
            :RozemaAnisotropicMinimumDissipation,
            :VerstappenAnisotropicMinimumDissipation
           )

EquationsOfState = (LinearEquationOfState, RoquetIdealizedNonlinearEquationOfState)

@testset "Oceananigans" begin
    include("test_grids.jl")
    include("test_fields.jl")
    include("test_halo_regions.jl")
    include("test_operators.jl")
    include("test_poisson_solvers.jl")
    include("test_coriolis.jl")
    include("test_buoyancy.jl")
    include("test_models.jl")
    include("test_time_stepping.jl")
    include("test_boundary_conditions.jl")
    include("test_forcings.jl")
    include("test_turbulence_closures.jl")
    include("test_dynamics.jl")
    include("test_diagnostics.jl")
    include("test_output_writers.jl")
    include("test_regression.jl")
    include("test_examples.jl")
    include("test_abstract_operations.jl")
    include("test_verification.jl")
end<|MERGE_RESOLUTION|>--- conflicted
+++ resolved
@@ -18,15 +18,9 @@
 using NCDatasets: Dataset
 
 using Oceananigans: PoissonSolver, PPN, PNN, solve_poisson_3d!,
-<<<<<<< HEAD
                     velocity_div!, 
-                    launch_config, datatuples, device, with_tracers,
-                    parentdata, fill_halo_regions!, run_diagnostic,
-=======
-                    velocity_div!, compute_w_from_continuity!,
-                    architecture, launch_config, datatuples, device, Face, Cell, with_tracers,
+                    device, launch_config, datatuples, Face, Cell, with_tracers,
                     interiorparent, interior, fill_halo_regions!, run_diagnostic, location,
->>>>>>> 593b4647
                     TracerFields, buoyancy_frequency_squared, thermal_expansion, haline_contraction, ρ′,
                     RoquetIdealizedNonlinearEquationOfState, required_tracers
 
