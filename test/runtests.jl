using
    Oceananigans,
    Oceananigans.Operators,
    Oceananigans.Grids,
    Oceananigans.Solvers,
    Oceananigans.Diagnostics,
    Oceananigans.OutputWriters,
    Oceananigans.TurbulenceClosures,
    Test,
    Random,
    JLD2,
    Printf,
    Statistics,
    OffsetArrays,
    FFTW

@hascuda using CuArrays

using Statistics: mean
using LinearAlgebra: norm
using GPUifyLoops: @launch, @loop
using NCDatasets: Dataset

<<<<<<< HEAD
using Oceananigans: architecture, device, launch_config, datatuples, Face, Cell, with_tracers,
                    interiorparent, interior, fill_halo_regions!, location,
                    TracerFields, buoyancy_frequency_squared, thermal_expansion, haline_contraction, ρ′,
=======
using Oceananigans: PoissonSolver, PPN, PNN, solve_poisson_3d!,
                    velocity_div!,
                    architecture, device, launch_config, datatuples, Face, Cell, with_tracers,
                    interiorparent, interior, fill_halo_regions!, run_diagnostic, location,
                    TracerFields, buoyancy_frequency_squared, ρ′, ∂x_b, ∂y_b,
                     thermal_expansion_ccc, 
                     thermal_expansion_fcc, 
                     thermal_expansion_cfc, 
                     thermal_expansion_ccf, 
                    haline_contraction_ccc, 
                    haline_contraction_fcc, 
                    haline_contraction_cfc, 
                    haline_contraction_ccf, 
>>>>>>> f1f57ae2
                    RoquetIdealizedNonlinearEquationOfState, required_tracers

import Oceananigans: interior, datatuple

using Oceananigans.Solvers: PoissonSolver, PPN, PNN, solve_poisson_3d!
using Oceananigans.Diagnostics: run_diagnostic, velocity_div!

using Oceananigans.TurbulenceClosures

using Oceananigans.TimeSteppers: _compute_w_from_continuity!

using Oceananigans.TurbulenceClosures: ∂x_caa, ∂x_faa, ∂x²_caa, ∂x²_faa,
                                       ∂y_aca, ∂y_afa, ∂y²_aca, ∂y²_afa,
                                       ∂z_aac, ∂z_aaf, ∂z²_aac, ∂z²_aaf,
                                       ▶x_caa, ▶x_faa, ▶y_aca, ▶y_afa,
                                       ▶z_aac, ▶z_aaf

using Oceananigans.AbstractOperations

using Oceananigans.AbstractOperations: Computation, compute!

const seed = 420  # Random seed to use for all pseudorandom number generators.


datatuple(A) = NamedTuple{propertynames(A)}(Array(data(a)) for a in A)

function get_output_tuple(output, iter, tuplename)
    file = jldopen(output.filepath, "r")
    output_tuple = file["timeseries/$tuplename/$iter"]
    close(file)
    return output_tuple
end

float_types = (Float32, Float64)

archs = (CPU(),)
@hascuda archs = (CPU(), GPU())

closures = (
            :ConstantIsotropicDiffusivity,
            :ConstantAnisotropicDiffusivity,
            :AnisotropicBiharmonicDiffusivity,
            :SmagorinskyLilly,
            :BlasiusSmagorinsky,
            :RozemaAnisotropicMinimumDissipation,
            :VerstappenAnisotropicMinimumDissipation
           )

EquationsOfState = (LinearEquationOfState, RoquetIdealizedNonlinearEquationOfState)

@testset "Oceananigans" begin
    #include("test_grids.jl")
    #include("test_fields.jl")
    #include("test_halo_regions.jl")
    #include("test_operators.jl")
    #include("test_poisson_solvers.jl")
    #include("test_coriolis.jl")
    include("test_buoyancy.jl")
    #include("test_models.jl")
    include("test_time_stepping.jl")
    #include("test_boundary_conditions.jl")
    #include("test_forcings.jl")
    include("test_turbulence_closures.jl")
    #include("test_dynamics.jl")
    #include("test_diagnostics.jl")
    #include("test_output_writers.jl")
    include("test_regression.jl")
    #include("test_examples.jl")
    #include("test_abstract_operations.jl")
    #include("test_verification.jl")
end<|MERGE_RESOLUTION|>--- conflicted
+++ resolved
@@ -21,13 +21,7 @@
 using GPUifyLoops: @launch, @loop
 using NCDatasets: Dataset
 
-<<<<<<< HEAD
-using Oceananigans: architecture, device, launch_config, datatuples, Face, Cell, with_tracers,
-                    interiorparent, interior, fill_halo_regions!, location,
-                    TracerFields, buoyancy_frequency_squared, thermal_expansion, haline_contraction, ρ′,
-=======
-using Oceananigans: PoissonSolver, PPN, PNN, solve_poisson_3d!,
-                    velocity_div!,
+using Oceananigans: PoissonSolver, PPN, PNN, solve_poisson_3d!, velocity_div!,
                     architecture, device, launch_config, datatuples, Face, Cell, with_tracers,
                     interiorparent, interior, fill_halo_regions!, run_diagnostic, location,
                     TracerFields, buoyancy_frequency_squared, ρ′, ∂x_b, ∂y_b,
@@ -39,7 +33,6 @@
                     haline_contraction_fcc, 
                     haline_contraction_cfc, 
                     haline_contraction_ccf, 
->>>>>>> f1f57ae2
                     RoquetIdealizedNonlinearEquationOfState, required_tracers
 
 import Oceananigans: interior, datatuple
@@ -91,23 +84,23 @@
 EquationsOfState = (LinearEquationOfState, RoquetIdealizedNonlinearEquationOfState)
 
 @testset "Oceananigans" begin
-    #include("test_grids.jl")
-    #include("test_fields.jl")
-    #include("test_halo_regions.jl")
-    #include("test_operators.jl")
-    #include("test_poisson_solvers.jl")
-    #include("test_coriolis.jl")
+    include("test_grids.jl")
+    include("test_fields.jl")
+    include("test_halo_regions.jl")
+    include("test_operators.jl")
+    include("test_poisson_solvers.jl")
+    include("test_coriolis.jl")
     include("test_buoyancy.jl")
-    #include("test_models.jl")
+    include("test_models.jl")
     include("test_time_stepping.jl")
-    #include("test_boundary_conditions.jl")
-    #include("test_forcings.jl")
+    include("test_boundary_conditions.jl")
+    include("test_forcings.jl")
     include("test_turbulence_closures.jl")
-    #include("test_dynamics.jl")
-    #include("test_diagnostics.jl")
-    #include("test_output_writers.jl")
+    include("test_dynamics.jl")
+    include("test_diagnostics.jl")
+    include("test_output_writers.jl")
     include("test_regression.jl")
-    #include("test_examples.jl")
-    #include("test_abstract_operations.jl")
-    #include("test_verification.jl")
+    include("test_examples.jl")
+    include("test_abstract_operations.jl")
+    include("test_verification.jl")
 end