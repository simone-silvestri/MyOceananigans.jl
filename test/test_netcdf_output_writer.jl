--- conflicted
+++ resolved
@@ -348,15 +348,11 @@
     Δt = 1.25
     iters = 3
 
-<<<<<<< HEAD
-    grid = RegularRectilinearGrid(size=(N, N, N), extent=(L, 2L, 3L))
+    grid = RectilinearGrid(size=(N, N, N), extent=(L, 2L, 3L))
     model = NonhydrostaticModel(architecture=arch, grid=grid,
                                 buoyancy=SeawaterBuoyancy(), tracers=(:T, :S),
                                 )
-=======
-    grid = RectilinearGrid(size=(N, N, N), extent=(L, 2L, 3L))
-    model = NonhydrostaticModel(architecture=arch, grid=grid)
->>>>>>> 5573f7ca
+
     simulation = Simulation(model, Δt=Δt, stop_iteration=iters)
     grid = model.grid
 
@@ -650,15 +646,10 @@
 end
 
 function test_netcdf_output_alignment(arch)
-<<<<<<< HEAD
-    grid = RegularRectilinearGrid(size=(1, 1, 1), extent=(1, 1, 1))
+    grid = RectilinearGrid(size=(1, 1, 1), extent=(1, 1, 1))
     model = NonhydrostaticModel(architecture=arch, grid=grid,
                                 buoyancy=SeawaterBuoyancy(), tracers=(:T, :S),
                                 )
-=======
-    grid = RectilinearGrid(size=(1, 1, 1), extent=(1, 1, 1))
-    model = NonhydrostaticModel(architecture=arch, grid=grid)
->>>>>>> 5573f7ca
     simulation = Simulation(model, Δt=0.2, stop_time=40)
 
     test_filename1 = "test_output_alignment1.nc"
