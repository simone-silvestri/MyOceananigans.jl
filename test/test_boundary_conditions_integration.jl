using Oceananigans.BoundaryConditions: ContinuousBoundaryFunction
using Oceananigans: prognostic_fields

function test_boundary_condition(arch, FT, topo, side, field_name, boundary_condition)
    grid = RectilinearGrid(arch, FT, size=(1, 1, 1), extent=(1, π, 42), topology=topo)

    boundary_condition_kwarg = (; side => boundary_condition)
    field_boundary_conditions = FieldBoundaryConditions(; boundary_condition_kwarg...)
    bcs = (; field_name => field_boundary_conditions)
    model = NonhydrostaticModel(grid=grid, boundary_conditions=bcs,
                                buoyancy=SeawaterBuoyancy(), tracers=(:T, :S))

    success = try
        time_step!(model, 1e-16, euler=true)
        true
    catch err
        @warn "test_boundary_condition errored with " * sprint(showerror, err)
        false
    end

    return success
end

function test_nonhydrostatic_flux_budget(arch, name, side, topo)

    FT = Float64
    Lx = 0.3
    Ly = 0.4
    Lz = 0.5

    grid = RectilinearGrid(arch, FT,
                                  size = (1, 1, 1),
                                  x = (0, Lx),
                                  y = (0, Ly),
                                  z = (0, Lz),
                                  topology = topo)

    flux = FT(π)
    direction = side ∈ (:west, :south, :bottom) ? 1 : -1
    bc_kwarg = Dict(side => BoundaryCondition(Flux, flux * direction))
    field_bcs = FieldBoundaryConditions(; bc_kwarg...)
    model_bcs = (; name => field_bcs)

    model = NonhydrostaticModel(grid=grid, buoyancy=nothing, boundary_conditions=model_bcs,
                                closure=nothing, tracers=:c)
                                
    is_velocity_field = name ∈ (:u, :v, :w)
    field = is_velocity_field ? getproperty(model.velocities, name) : getproperty(model.tracers, name)
    set!(field, 0)

    simulation = Simulation(model, Δt = 1.0, stop_iteration = 1)
    run!(simulation)

    mean_ϕ = CUDA.@allowscalar field[1, 1, 1]

    L = side ∈ (:west, :east) ? Lx :
        side ∈ (:south, :north) ? Ly : Lz

    # budget: L * ∂<ϕ>/∂t = -Δflux = -flux / L (left) + flux / L (right)
    # therefore <ϕ> = flux * t / L
    #
    # Note \approx, because velocity budgets are off by machine precision (due to pressure solve?)
    return mean_ϕ ≈ flux * model.clock.time / L
end

function fluxes_with_diffusivity_boundary_conditions_are_correct(arch, FT)
    Lz = 1
    κ₀ = FT(exp(-3))
    bz = FT(π)
    flux = - κ₀ * bz

    grid = RectilinearGrid(arch, FT, size=(16, 16, 16), extent=(1, 1, Lz))

    buoyancy_bcs = FieldBoundaryConditions(bottom=GradientBoundaryCondition(bz))
    κₑ_bcs = FieldBoundaryConditions(grid, (Center, Center, Center), bottom=ValueBoundaryCondition(κ₀))
    model_bcs = (b=buoyancy_bcs, κₑ=(b=κₑ_bcs,))

    model = NonhydrostaticModel(
        grid=grid, tracers=:b, buoyancy=BuoyancyTracer(),
        closure=AnisotropicMinimumDissipation(), boundary_conditions=model_bcs
    )

    b₀(x, y, z) = z * bz
    set!(model, b=b₀)

    b = model.tracers.b
    mean_b₀ = mean(interior(b))

    τκ = Lz^2 / κ₀  # Diffusion time-scale
    Δt = 1e-6 * τκ  # Time step much less than diffusion time-scale
    Nt = 10         # Number of time steps

    for n in 1:Nt
        time_step!(model, Δt, euler= n==1)
    end

    # budget: Lz*∂<ϕ>/∂t = -Δflux = -top_flux/Lz (left) + bottom_flux/Lz (right)
    # therefore <ϕ> = bottom_flux * t / Lz
    #
    # Use an atol of 1e-6 so test passes with Float32 as there's a big cancellation
    # error due to buoyancy order of magnitude.
    #
    # Float32:
    # mean_b₀ = -1.5707965f0
    # mean(interior(b)) = -1.5708286f0
    # mean(interior(b)) - mean_b₀ = -3.20673f-5
    # (flux * model.clock.time) / Lz = -3.141593f-5
    #
    # Float64
    # mean_b₀ = -1.5707963267949192
    # mean(interior(b)) = -1.57082774272148
    # mean(interior(b)) - mean_b₀ = -3.141592656086267e-5
    # (flux * model.clock.time) / Lz = -3.141592653589793e-5
    
    return isapprox(mean(interior(b)) - mean_b₀, flux * model.clock.time / Lz, atol=1e-6)
end

test_boundary_conditions(C, FT, ArrayType) = (integer_bc(C, FT, ArrayType),
                                              float_bc(C, FT, ArrayType),
                                              irrational_bc(C, FT, ArrayType),
                                              array_bc(C, FT, ArrayType),
                                              simple_function_bc(C, FT, ArrayType),
                                              parameterized_function_bc(C, FT, ArrayType),
                                              field_dependent_function_bc(C, FT, ArrayType),
                                              parameterized_field_dependent_function_bc(C, FT, ArrayType),
                                              discrete_function_bc(C, FT, ArrayType),
                                              parameterized_discrete_function_bc(C, FT, ArrayType)
                                             )

@testset "Boundary condition integration tests" begin
    @info "Testing boundary condition integration into NonhydrostaticModel..."

    @testset "Boundary condition regularization" begin
        @info "  Testing boundary condition regularization in NonhydrostaticModel constructor..."

        FT = Float64
        arch = first(archs)

<<<<<<< HEAD
        grid = RectilinearGrid(FT, size=(1, 1, 1), extent=(1, π, 42), topology=(Bounded, Bounded, Bounded))
=======
        # We use Periodic, Bounded, Bounded here because triply Bounded domains don't work on the GPU
        # yet.
        grid = RectilinearGrid(arch, FT, size=(1, 1, 1), extent=(1, π, 42), topology=(Periodic, Bounded, Bounded))
>>>>>>> 18ee21b1

        u_boundary_conditions = FieldBoundaryConditions(bottom = simple_function_bc(Value),
                                                        top    = simple_function_bc(Value),
                                                        north  = simple_function_bc(Value),
                                                        south  = simple_function_bc(Value),
                                                         east  = simple_function_bc(Value),
                                                         west  = simple_function_bc(Value))

        v_boundary_conditions = FieldBoundaryConditions(bottom = simple_function_bc(Value),
                                                        top    = simple_function_bc(Value),
                                                        north  = simple_function_bc(Open),
                                                        south  = simple_function_bc(Open),
                                                         east  = simple_function_bc(Open),
                                                         west  = simple_function_bc(Open))


        w_boundary_conditions = FieldBoundaryConditions(bottom = simple_function_bc(Open),
                                                        top    = simple_function_bc(Open),
                                                        north  = simple_function_bc(Value),
                                                        south  = simple_function_bc(Value),
                                                         east  = simple_function_bc(Value),
                                                         west  = simple_function_bc(Value))

        T_boundary_conditions = FieldBoundaryConditions(bottom = simple_function_bc(Value),
                                                        top    = simple_function_bc(Value),
                                                        north  = simple_function_bc(Value),
                                                        south  = simple_function_bc(Value),
                                                         east  = simple_function_bc(Value),
                                                         west  = simple_function_bc(Value))

        boundary_conditions = (u=u_boundary_conditions,
                               v=v_boundary_conditions,
                               w=w_boundary_conditions,
                               T=T_boundary_conditions)

        model = NonhydrostaticModel(grid = grid,
                                    boundary_conditions = boundary_conditions,
                                    buoyancy = SeawaterBuoyancy(),
                                    tracers = (:T, :S))

        @test location(model.velocities.u.boundary_conditions.bottom.condition) == (Face, Center, Nothing)
        @test location(model.velocities.u.boundary_conditions.top.condition)    == (Face, Center, Nothing)
        @test location(model.velocities.u.boundary_conditions.north.condition)  == (Face, Nothing, Center)
        @test location(model.velocities.u.boundary_conditions.south.condition)  == (Face, Nothing, Center)
        @test location(model.velocities.u.boundary_conditions.east.condition)   == (Nothing, Center, Center)
        @test location(model.velocities.u.boundary_conditions.west.condition)   == (Nothing, Center, Center)

        @test location(model.velocities.v.boundary_conditions.bottom.condition) == (Center, Face, Nothing)
        @test location(model.velocities.v.boundary_conditions.top.condition)    == (Center, Face, Nothing)
        @test location(model.velocities.v.boundary_conditions.north.condition)  == (Center, Nothing, Center)
        @test location(model.velocities.v.boundary_conditions.south.condition)  == (Center, Nothing, Center)
        @test location(model.velocities.v.boundary_conditions.east.condition)   == (Nothing, Face, Center)
        @test location(model.velocities.v.boundary_conditions.west.condition)   == (Nothing, Face, Center)

        @test location(model.velocities.w.boundary_conditions.bottom.condition) == (Center, Center, Nothing)
        @test location(model.velocities.w.boundary_conditions.top.condition)    == (Center, Center, Nothing)
        @test location(model.velocities.w.boundary_conditions.north.condition)  == (Center, Nothing, Face)
        @test location(model.velocities.w.boundary_conditions.south.condition)  == (Center, Nothing, Face)
        @test location(model.velocities.w.boundary_conditions.east.condition)   == (Nothing, Center, Face)
        @test location(model.velocities.w.boundary_conditions.west.condition)   == (Nothing, Center, Face)

        @test location(model.tracers.T.boundary_conditions.bottom.condition) == (Center, Center, Nothing)
        @test location(model.tracers.T.boundary_conditions.top.condition)    == (Center, Center, Nothing)
        @test location(model.tracers.T.boundary_conditions.north.condition)  == (Center, Nothing, Center)
        @test location(model.tracers.T.boundary_conditions.south.condition)  == (Center, Nothing, Center)
        @test location(model.tracers.T.boundary_conditions.east.condition)   == (Nothing, Center, Center)
        @test location(model.tracers.T.boundary_conditions.west.condition)   == (Nothing, Center, Center)
    end

    @testset "Boudnary condition time-stepping works" begin
        for arch in archs, FT in (Float64,) #float_types
            @info "  Testing that time-stepping with boundary conditions works [$(typeof(arch)), $FT]..."

            topo = arch isa CPU ? (Bounded, Bounded, Bounded) : (Periodic, Bounded, Bounded)

            for C in (Gradient, Flux, Value), boundary_condition in test_boundary_conditions(C, FT, array_type(arch))
                @test test_boundary_condition(arch, FT, topo, :east, :T, boundary_condition)
                @test test_boundary_condition(arch, FT, topo, :south, :T, boundary_condition)
                @test test_boundary_condition(arch, FT, topo, :top, :T, boundary_condition)
            end

            for boundary_condition in test_boundary_conditions(Open, FT, array_type(arch))
                @test test_boundary_condition(arch, FT, topo, :east, :u, boundary_condition)
                @test test_boundary_condition(arch, FT, topo, :south, :v, boundary_condition)
                @test test_boundary_condition(arch, FT, topo, :top, :w, boundary_condition)
            end
        end
    end

    @testset "Budgets with Flux boundary conditions" begin
        for arch in archs
            @info "  Testing budgets with Flux boundary conditions [$(typeof(arch))]..."

            topo = (Periodic, Bounded, Bounded)
            for name in (:u, :c), side in (:north, :south, :top, :bottom)
                @info "    Testing budgets with Flux boundary conditions [$(typeof(arch)), $topo, $name, $side]..."
                @test test_nonhydrostatic_flux_budget(arch, name, side, topo)
            end

            topo = (Bounded, Periodic, Bounded)
            for name in (:v, :c), side in (:east, :west, :top, :bottom)
                @info "    Testing budgets with Flux boundary conditions [$(typeof(arch)), $topo, $name, $side]..."
                @test test_nonhydrostatic_flux_budget(arch, name, side, topo)
            end

            topo = (Bounded, Bounded, Periodic)
            for name in (:w, :c), side in (:east, :west, :north, :south)
                @info "    Testing budgets with Flux boundary conditions [$(typeof(arch)), $topo, $name, $side]..."
                @test test_nonhydrostatic_flux_budget(arch, name, side, topo)
            end
        end
    end

    @testset "Custom diffusivity boundary conditions" begin
        for arch in archs, FT in (Float64,) #float_types
            @info "  Testing flux budgets with diffusivity boundary conditions [$(typeof(arch)), $FT]..."
            @test fluxes_with_diffusivity_boundary_conditions_are_correct(arch, FT)
        end
    end
end<|MERGE_RESOLUTION|>--- conflicted
+++ resolved
@@ -136,13 +136,7 @@
         FT = Float64
         arch = first(archs)
 
-<<<<<<< HEAD
         grid = RectilinearGrid(FT, size=(1, 1, 1), extent=(1, π, 42), topology=(Bounded, Bounded, Bounded))
-=======
-        # We use Periodic, Bounded, Bounded here because triply Bounded domains don't work on the GPU
-        # yet.
-        grid = RectilinearGrid(arch, FT, size=(1, 1, 1), extent=(1, π, 42), topology=(Periodic, Bounded, Bounded))
->>>>>>> 18ee21b1
 
         u_boundary_conditions = FieldBoundaryConditions(bottom = simple_function_bc(Value),
                                                         top    = simple_function_bc(Value),
